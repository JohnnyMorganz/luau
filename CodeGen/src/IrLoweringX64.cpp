--- conflicted
+++ resolved
@@ -17,10 +17,7 @@
 
 LUAU_FASTFLAG(LuauCodegenVectorTag2)
 LUAU_FASTFLAGVARIABLE(LuauCodegenVectorOptAnd, false)
-<<<<<<< HEAD
-=======
 LUAU_FASTFLAGVARIABLE(LuauCodegenSmallerUnm, false)
->>>>>>> 27a05c00
 
 namespace Luau
 {
@@ -614,15 +611,6 @@
     {
         inst.regX64 = regs.allocRegOrReuse(SizeX64::xmmword, index, {inst.a, inst.b});
 
-<<<<<<< HEAD
-        ScopedRegX64 tmp1{regs};
-        ScopedRegX64 tmp2{regs};
-
-        RegisterX64 tmpa = vecOp(inst.a, tmp1);
-        RegisterX64 tmpb = (inst.a == inst.b) ? tmpa : vecOp(inst.b, tmp2);
-
-        build.vaddps(inst.regX64, tmpa, tmpb);
-=======
         if (FFlag::LuauCodegenVectorOptAnd)
         {
             ScopedRegX64 tmp1{regs};
@@ -643,7 +631,6 @@
             build.vandps(tmp2.reg, regOp(inst.b), vectorAndMaskOp());
             build.vaddps(inst.regX64, tmp1.reg, tmp2.reg);
         }
->>>>>>> 27a05c00
 
         if (!FFlag::LuauCodegenVectorTag2)
             build.vorps(inst.regX64, inst.regX64, vectorOrMaskOp());
@@ -653,15 +640,6 @@
     {
         inst.regX64 = regs.allocRegOrReuse(SizeX64::xmmword, index, {inst.a, inst.b});
 
-<<<<<<< HEAD
-        ScopedRegX64 tmp1{regs};
-        ScopedRegX64 tmp2{regs};
-
-        RegisterX64 tmpa = vecOp(inst.a, tmp1);
-        RegisterX64 tmpb = (inst.a == inst.b) ? tmpa : vecOp(inst.b, tmp2);
-
-        build.vsubps(inst.regX64, tmpa, tmpb);
-=======
         if (FFlag::LuauCodegenVectorOptAnd)
         {
             ScopedRegX64 tmp1{regs};
@@ -683,7 +661,6 @@
             build.vsubps(inst.regX64, tmp1.reg, tmp2.reg);
         }
 
->>>>>>> 27a05c00
         if (!FFlag::LuauCodegenVectorTag2)
             build.vorps(inst.regX64, inst.regX64, vectorOrMaskOp());
         break;
@@ -692,15 +669,6 @@
     {
         inst.regX64 = regs.allocRegOrReuse(SizeX64::xmmword, index, {inst.a, inst.b});
 
-<<<<<<< HEAD
-        ScopedRegX64 tmp1{regs};
-        ScopedRegX64 tmp2{regs};
-
-        RegisterX64 tmpa = vecOp(inst.a, tmp1);
-        RegisterX64 tmpb = (inst.a == inst.b) ? tmpa : vecOp(inst.b, tmp2);
-
-        build.vmulps(inst.regX64, tmpa, tmpb);
-=======
         if (FFlag::LuauCodegenVectorOptAnd)
         {
             ScopedRegX64 tmp1{regs};
@@ -722,7 +690,6 @@
             build.vmulps(inst.regX64, tmp1.reg, tmp2.reg);
         }
 
->>>>>>> 27a05c00
         if (!FFlag::LuauCodegenVectorTag2)
             build.vorps(inst.regX64, inst.regX64, vectorOrMaskOp());
         break;
@@ -731,15 +698,6 @@
     {
         inst.regX64 = regs.allocRegOrReuse(SizeX64::xmmword, index, {inst.a, inst.b});
 
-<<<<<<< HEAD
-        ScopedRegX64 tmp1{regs};
-        ScopedRegX64 tmp2{regs};
-
-        RegisterX64 tmpa = vecOp(inst.a, tmp1);
-        RegisterX64 tmpb = (inst.a == inst.b) ? tmpa : vecOp(inst.b, tmp2);
-
-        build.vdivps(inst.regX64, tmpa, tmpb);
-=======
         if (FFlag::LuauCodegenVectorOptAnd)
         {
             ScopedRegX64 tmp1{regs};
@@ -761,7 +719,6 @@
             build.vdivps(inst.regX64, tmp1.reg, tmp2.reg);
         }
 
->>>>>>> 27a05c00
         if (!FFlag::LuauCodegenVectorTag2)
             build.vpinsrd(inst.regX64, inst.regX64, build.i32(LUA_TVECTOR), 3);
         break;
@@ -2411,10 +2368,7 @@
 OperandX64 IrLoweringX64::vectorOrMaskOp()
 {
     CODEGEN_ASSERT(!FFlag::LuauCodegenVectorTag2);
-<<<<<<< HEAD
-=======
-
->>>>>>> 27a05c00
+
     if (vectorOrMask.base == noreg)
         vectorOrMask = build.u32x4(0, 0, 0, LUA_TVECTOR);
 
