--- conflicted
+++ resolved
@@ -166,10 +166,7 @@
     case IrCmd::UNM_VEC:
         return "UNM_VEC";
     case IrCmd::DOT_VEC:
-<<<<<<< HEAD
-=======
         LUAU_ASSERT(FFlag::LuauVectorLibNativeDot);
->>>>>>> 0bd93219
         return "DOT_VEC";
     case IrCmd::NOT_ANY:
         return "NOT_ANY";
