// This file is part of the Luau programming language and is licensed under MIT License; see LICENSE.txt for details
#include "IrTranslation.h"

#include "Luau/Bytecode.h"
#include "Luau/BytecodeUtils.h"
#include "Luau/IrBuilder.h"
#include "Luau/IrUtils.h"

#include "IrTranslateBuiltins.h"

#include "lobject.h"
#include "lstate.h"
#include "ltm.h"

LUAU_FASTFLAGVARIABLE(LuauFullLoopLuserdata, false)
LUAU_FASTFLAGVARIABLE(LuauLoopInterruptFix, false)

namespace Luau
{
namespace CodeGen
{

// Helper to consistently define a switch to instruction fallback code
struct FallbackStreamScope
{
    FallbackStreamScope(IrBuilder& build, IrOp fallback, IrOp next)
        : build(build)
        , next(next)
    {
        LUAU_ASSERT(fallback.kind == IrOpKind::Block);
        LUAU_ASSERT(next.kind == IrOpKind::Block);

        build.inst(IrCmd::JUMP, next);
        build.beginBlock(fallback);
    }

    ~FallbackStreamScope()
    {
        build.beginBlock(next);
    }

    IrBuilder& build;
    IrOp next;
};

static IrOp getInitializedFallback(IrBuilder& build, IrOp& fallback)
{
    if (fallback.kind == IrOpKind::None)
        fallback = build.block(IrBlockKind::Fallback);

    return fallback;
}

void translateInstLoadNil(IrBuilder& build, const Instruction* pc)
{
    int ra = LUAU_INSN_A(*pc);

    build.inst(IrCmd::STORE_TAG, build.vmReg(ra), build.constTag(LUA_TNIL));
}

void translateInstLoadB(IrBuilder& build, const Instruction* pc, int pcpos)
{
    int ra = LUAU_INSN_A(*pc);

    build.inst(IrCmd::STORE_INT, build.vmReg(ra), build.constInt(LUAU_INSN_B(*pc)));
    build.inst(IrCmd::STORE_TAG, build.vmReg(ra), build.constTag(LUA_TBOOLEAN));

    if (int target = LUAU_INSN_C(*pc))
        build.inst(IrCmd::JUMP, build.blockAtInst(pcpos + 1 + target));
}

void translateInstLoadN(IrBuilder& build, const Instruction* pc)
{
    int ra = LUAU_INSN_A(*pc);

    build.inst(IrCmd::STORE_DOUBLE, build.vmReg(ra), build.constDouble(double(LUAU_INSN_D(*pc))));
    build.inst(IrCmd::STORE_TAG, build.vmReg(ra), build.constTag(LUA_TNUMBER));
}

static void translateInstLoadConstant(IrBuilder& build, int ra, int k)
{
    TValue protok = build.function.proto->k[k];

    // Compiler only generates LOADK for source-level constants, so dynamic imports are not affected
    if (protok.tt == LUA_TNIL)
    {
        build.inst(IrCmd::STORE_TAG, build.vmReg(ra), build.constTag(LUA_TNIL));
    }
    else if (protok.tt == LUA_TBOOLEAN)
    {
        build.inst(IrCmd::STORE_INT, build.vmReg(ra), build.constInt(protok.value.b));
        build.inst(IrCmd::STORE_TAG, build.vmReg(ra), build.constTag(LUA_TBOOLEAN));
    }
    else if (protok.tt == LUA_TNUMBER)
    {
        build.inst(IrCmd::STORE_DOUBLE, build.vmReg(ra), build.constDouble(protok.value.n));
        build.inst(IrCmd::STORE_TAG, build.vmReg(ra), build.constTag(LUA_TNUMBER));
    }
    else
    {
        // Remaining tag here right now is LUA_TSTRING, while it can be transformed to LOAD_POINTER/STORE_POINTER/STORE_TAG, it's not profitable right
        // now
        IrOp load = build.inst(IrCmd::LOAD_TVALUE, build.vmConst(k));
        build.inst(IrCmd::STORE_TVALUE, build.vmReg(ra), load);
    }
}

void translateInstLoadK(IrBuilder& build, const Instruction* pc)
{
    translateInstLoadConstant(build, LUAU_INSN_A(*pc), LUAU_INSN_D(*pc));
}

void translateInstLoadKX(IrBuilder& build, const Instruction* pc)
{
    translateInstLoadConstant(build, LUAU_INSN_A(*pc), pc[1]);
}

void translateInstMove(IrBuilder& build, const Instruction* pc)
{
    int ra = LUAU_INSN_A(*pc);
    int rb = LUAU_INSN_B(*pc);

    IrOp load = build.inst(IrCmd::LOAD_TVALUE, build.vmReg(rb));
    build.inst(IrCmd::STORE_TVALUE, build.vmReg(ra), load);
}

void translateInstJump(IrBuilder& build, const Instruction* pc, int pcpos)
{
    build.inst(IrCmd::JUMP, build.blockAtInst(pcpos + 1 + LUAU_INSN_D(*pc)));
}

void translateInstJumpBack(IrBuilder& build, const Instruction* pc, int pcpos)
{
    build.inst(IrCmd::INTERRUPT, build.constUint(pcpos));
    build.inst(IrCmd::JUMP, build.blockAtInst(pcpos + 1 + LUAU_INSN_D(*pc)));
}

void translateInstJumpIf(IrBuilder& build, const Instruction* pc, int pcpos, bool not_)
{
    int ra = LUAU_INSN_A(*pc);

    IrOp target = build.blockAtInst(pcpos + 1 + LUAU_INSN_D(*pc));
    IrOp next = build.blockAtInst(pcpos + 1);

    // TODO: falsy/truthy conditions should be deconstructed into more primitive operations
    if (not_)
        build.inst(IrCmd::JUMP_IF_FALSY, build.vmReg(ra), target, next);
    else
        build.inst(IrCmd::JUMP_IF_TRUTHY, build.vmReg(ra), target, next);

    // Fallthrough in original bytecode is implicit, so we start next internal block here
    if (build.isInternalBlock(next))
        build.beginBlock(next);
}

void translateInstJumpIfEq(IrBuilder& build, const Instruction* pc, int pcpos, bool not_)
{
    int ra = LUAU_INSN_A(*pc);
    int rb = pc[1];

    IrOp target = build.blockAtInst(pcpos + 1 + LUAU_INSN_D(*pc));
    IrOp next = build.blockAtInst(pcpos + 2);
    IrOp numberCheck = build.block(IrBlockKind::Internal);
    IrOp fallback = build.block(IrBlockKind::Fallback);

    IrOp ta = build.inst(IrCmd::LOAD_TAG, build.vmReg(ra));
    IrOp tb = build.inst(IrCmd::LOAD_TAG, build.vmReg(rb));
    build.inst(IrCmd::JUMP_EQ_TAG, ta, tb, numberCheck, not_ ? target : next);

    build.beginBlock(numberCheck);

    // fast-path: number
    build.inst(IrCmd::CHECK_TAG, ta, build.constTag(LUA_TNUMBER), fallback);

    IrOp va = build.inst(IrCmd::LOAD_DOUBLE, build.vmReg(ra));
    IrOp vb = build.inst(IrCmd::LOAD_DOUBLE, build.vmReg(rb));

    build.inst(IrCmd::JUMP_CMP_NUM, va, vb, build.cond(IrCondition::NotEqual), not_ ? target : next, not_ ? next : target);

    build.beginBlock(fallback);
    build.inst(IrCmd::SET_SAVEDPC, build.constUint(pcpos + 1));

    IrOp result = build.inst(IrCmd::CMP_ANY, build.vmReg(ra), build.vmReg(rb), build.cond(IrCondition::Equal));
    build.inst(IrCmd::JUMP_CMP_INT, result, build.constInt(0), build.cond(IrCondition::Equal), not_ ? target : next, not_ ? next : target);

    build.beginBlock(next);
}

void translateInstJumpIfCond(IrBuilder& build, const Instruction* pc, int pcpos, IrCondition cond)
{
    int ra = LUAU_INSN_A(*pc);
    int rb = pc[1];

    IrOp target = build.blockAtInst(pcpos + 1 + LUAU_INSN_D(*pc));
    IrOp next = build.blockAtInst(pcpos + 2);
    IrOp fallback = build.block(IrBlockKind::Fallback);

    // fast-path: number
    IrOp ta = build.inst(IrCmd::LOAD_TAG, build.vmReg(ra));
    build.inst(IrCmd::CHECK_TAG, ta, build.constTag(LUA_TNUMBER), fallback);

    IrOp tb = build.inst(IrCmd::LOAD_TAG, build.vmReg(rb));
    build.inst(IrCmd::CHECK_TAG, tb, build.constTag(LUA_TNUMBER), fallback);

    IrOp va = build.inst(IrCmd::LOAD_DOUBLE, build.vmReg(ra));
    IrOp vb = build.inst(IrCmd::LOAD_DOUBLE, build.vmReg(rb));

    build.inst(IrCmd::JUMP_CMP_NUM, va, vb, build.cond(cond), target, next);

    build.beginBlock(fallback);
    build.inst(IrCmd::SET_SAVEDPC, build.constUint(pcpos + 1));

    bool reverse = false;

    if (cond == IrCondition::NotLessEqual)
    {
        reverse = true;
        cond = IrCondition::LessEqual;
    }
    else if (cond == IrCondition::NotLess)
    {
        reverse = true;
        cond = IrCondition::Less;
    }
    else if (cond == IrCondition::NotEqual)
    {
        reverse = true;
        cond = IrCondition::Equal;
    }

    IrOp result = build.inst(IrCmd::CMP_ANY, build.vmReg(ra), build.vmReg(rb), build.cond(cond));
    build.inst(IrCmd::JUMP_CMP_INT, result, build.constInt(0), build.cond(IrCondition::Equal), reverse ? target : next, reverse ? next : target);

    build.beginBlock(next);
}

void translateInstJumpX(IrBuilder& build, const Instruction* pc, int pcpos)
{
    build.inst(IrCmd::INTERRUPT, build.constUint(pcpos));
    build.inst(IrCmd::JUMP, build.blockAtInst(pcpos + 1 + LUAU_INSN_E(*pc)));
}

void translateInstJumpxEqNil(IrBuilder& build, const Instruction* pc, int pcpos)
{
    int ra = LUAU_INSN_A(*pc);
    bool not_ = (pc[1] & 0x80000000) != 0;

    IrOp target = build.blockAtInst(pcpos + 1 + LUAU_INSN_D(*pc));
    IrOp next = build.blockAtInst(pcpos + 2);

    IrOp ta = build.inst(IrCmd::LOAD_TAG, build.vmReg(ra));
    build.inst(IrCmd::JUMP_EQ_TAG, ta, build.constTag(LUA_TNIL), not_ ? next : target, not_ ? target : next);

    // Fallthrough in original bytecode is implicit, so we start next internal block here
    if (build.isInternalBlock(next))
        build.beginBlock(next);
}

void translateInstJumpxEqB(IrBuilder& build, const Instruction* pc, int pcpos)
{
    int ra = LUAU_INSN_A(*pc);
    uint32_t aux = pc[1];
    bool not_ = (aux & 0x80000000) != 0;

    IrOp target = build.blockAtInst(pcpos + 1 + LUAU_INSN_D(*pc));
    IrOp next = build.blockAtInst(pcpos + 2);
    IrOp checkValue = build.block(IrBlockKind::Internal);

    IrOp ta = build.inst(IrCmd::LOAD_TAG, build.vmReg(ra));

    build.inst(IrCmd::JUMP_EQ_TAG, ta, build.constTag(LUA_TBOOLEAN), checkValue, not_ ? target : next);

    build.beginBlock(checkValue);
    IrOp va = build.inst(IrCmd::LOAD_INT, build.vmReg(ra));

    build.inst(IrCmd::JUMP_CMP_INT, va, build.constInt(aux & 0x1), build.cond(IrCondition::Equal), not_ ? next : target, not_ ? target : next);

    // Fallthrough in original bytecode is implicit, so we start next internal block here
    if (build.isInternalBlock(next))
        build.beginBlock(next);
}

void translateInstJumpxEqN(IrBuilder& build, const Instruction* pc, int pcpos)
{
    int ra = LUAU_INSN_A(*pc);
    uint32_t aux = pc[1];
    bool not_ = (aux & 0x80000000) != 0;

    IrOp target = build.blockAtInst(pcpos + 1 + LUAU_INSN_D(*pc));
    IrOp next = build.blockAtInst(pcpos + 2);
    IrOp checkValue = build.block(IrBlockKind::Internal);

    IrOp ta = build.inst(IrCmd::LOAD_TAG, build.vmReg(ra));

    build.inst(IrCmd::JUMP_EQ_TAG, ta, build.constTag(LUA_TNUMBER), checkValue, not_ ? target : next);

    build.beginBlock(checkValue);
    IrOp va = build.inst(IrCmd::LOAD_DOUBLE, build.vmReg(ra));

    LUAU_ASSERT(build.function.proto);
    TValue protok = build.function.proto->k[aux & 0xffffff];

    LUAU_ASSERT(protok.tt == LUA_TNUMBER);
    IrOp vb = build.constDouble(protok.value.n);

    build.inst(IrCmd::JUMP_CMP_NUM, va, vb, build.cond(IrCondition::NotEqual), not_ ? target : next, not_ ? next : target);

    // Fallthrough in original bytecode is implicit, so we start next internal block here
    if (build.isInternalBlock(next))
        build.beginBlock(next);
}

void translateInstJumpxEqS(IrBuilder& build, const Instruction* pc, int pcpos)
{
    int ra = LUAU_INSN_A(*pc);
    uint32_t aux = pc[1];
    bool not_ = (aux & 0x80000000) != 0;

    IrOp target = build.blockAtInst(pcpos + 1 + LUAU_INSN_D(*pc));
    IrOp next = build.blockAtInst(pcpos + 2);
    IrOp checkValue = build.block(IrBlockKind::Internal);

    IrOp ta = build.inst(IrCmd::LOAD_TAG, build.vmReg(ra));
    build.inst(IrCmd::JUMP_EQ_TAG, ta, build.constTag(LUA_TSTRING), checkValue, not_ ? target : next);

    build.beginBlock(checkValue);
    IrOp va = build.inst(IrCmd::LOAD_POINTER, build.vmReg(ra));
    IrOp vb = build.inst(IrCmd::LOAD_POINTER, build.vmConst(aux & 0xffffff));

    build.inst(IrCmd::JUMP_EQ_POINTER, va, vb, not_ ? next : target, not_ ? target : next);

    // Fallthrough in original bytecode is implicit, so we start next internal block here
    if (build.isInternalBlock(next))
        build.beginBlock(next);
}

static void translateInstBinaryNumeric(IrBuilder& build, int ra, int rb, int rc, IrOp opb, IrOp opc, int pcpos, TMS tm)
{
    IrOp fallback;
    BytecodeTypes bcTypes = build.function.getBytecodeTypesAt(pcpos);

    // fast-path: number
    if (rb != -1)
    {
        IrOp tb = build.inst(IrCmd::LOAD_TAG, build.vmReg(rb));
<<<<<<< HEAD
        build.inst(IrCmd::CHECK_TAG, tb, build.constTag(LUA_TNUMBER), fallback);
=======
        build.inst(IrCmd::CHECK_TAG, tb, build.constTag(LUA_TNUMBER),
            bcTypes.a == LBC_TYPE_NUMBER ? build.vmExit(pcpos) : getInitializedFallback(build, fallback));
>>>>>>> 557e77a6
    }

    if (rc != -1 && rc != rb)
    {
        IrOp tc = build.inst(IrCmd::LOAD_TAG, build.vmReg(rc));
        build.inst(IrCmd::CHECK_TAG, tc, build.constTag(LUA_TNUMBER),
            bcTypes.b == LBC_TYPE_NUMBER ? build.vmExit(pcpos) : getInitializedFallback(build, fallback));
    }

    IrOp vb, vc;
    IrOp result;

    if (opb.kind == IrOpKind::VmConst)
    {
        LUAU_ASSERT(build.function.proto);
        TValue protok = build.function.proto->k[vmConstOp(opb)];

        LUAU_ASSERT(protok.tt == LUA_TNUMBER);

        vb = build.constDouble(protok.value.n);
    }
    else
    {
        vb = build.inst(IrCmd::LOAD_DOUBLE, opb);
    }

    if (opc.kind == IrOpKind::VmConst)
    {
        LUAU_ASSERT(build.function.proto);
        TValue protok = build.function.proto->k[vmConstOp(opc)];

        LUAU_ASSERT(protok.tt == LUA_TNUMBER);

        // VM has special cases for exponentiation with constants
        if (tm == TM_POW && protok.value.n == 0.5)
            result = build.inst(IrCmd::SQRT_NUM, vb);
        else if (tm == TM_POW && protok.value.n == 2.0)
            result = build.inst(IrCmd::MUL_NUM, vb, vb);
        else if (tm == TM_POW && protok.value.n == 3.0)
            result = build.inst(IrCmd::MUL_NUM, vb, build.inst(IrCmd::MUL_NUM, vb, vb));
        else
            vc = build.constDouble(protok.value.n);
    }
    else
    {
        vc = build.inst(IrCmd::LOAD_DOUBLE, opc);
    }

    if (result.kind == IrOpKind::None)
    {
        LUAU_ASSERT(vc.kind != IrOpKind::None);

        switch (tm)
        {
        case TM_ADD:
            result = build.inst(IrCmd::ADD_NUM, vb, vc);
            break;
        case TM_SUB:
            result = build.inst(IrCmd::SUB_NUM, vb, vc);
            break;
        case TM_MUL:
            result = build.inst(IrCmd::MUL_NUM, vb, vc);
            break;
        case TM_DIV:
            result = build.inst(IrCmd::DIV_NUM, vb, vc);
            break;
        case TM_IDIV:
            result = build.inst(IrCmd::IDIV_NUM, vb, vc);
            break;
        case TM_MOD:
            result = build.inst(IrCmd::MOD_NUM, vb, vc);
            break;
        case TM_POW:
            result = build.inst(IrCmd::INVOKE_LIBM, build.constUint(LBF_MATH_POW), vb, vc);
            break;
        default:
            LUAU_ASSERT(!"Unsupported binary op");
        }
    }

    build.inst(IrCmd::STORE_DOUBLE, build.vmReg(ra), result);

    if (ra != rb && ra != rc) // TODO: optimization should handle second check, but we'll test this later
        build.inst(IrCmd::STORE_TAG, build.vmReg(ra), build.constTag(LUA_TNUMBER));

    if (fallback.kind != IrOpKind::None)
    {
        IrOp next = build.blockAtInst(pcpos + 1);
        FallbackStreamScope scope(build, fallback, next);

<<<<<<< HEAD
    build.inst(IrCmd::SET_SAVEDPC, build.constUint(pcpos + 1));
    build.inst(IrCmd::DO_ARITH, build.vmReg(ra), opb, opc, build.constInt(tm));
    build.inst(IrCmd::JUMP, next);
=======
        build.inst(IrCmd::SET_SAVEDPC, build.constUint(pcpos + 1));
        build.inst(IrCmd::DO_ARITH, build.vmReg(ra), opb, opc, build.constInt(tm));
        build.inst(IrCmd::JUMP, next);
    }
>>>>>>> 557e77a6
}

void translateInstBinary(IrBuilder& build, const Instruction* pc, int pcpos, TMS tm)
{
    translateInstBinaryNumeric(
        build, LUAU_INSN_A(*pc), LUAU_INSN_B(*pc), LUAU_INSN_C(*pc), build.vmReg(LUAU_INSN_B(*pc)), build.vmReg(LUAU_INSN_C(*pc)), pcpos, tm);
}

void translateInstBinaryK(IrBuilder& build, const Instruction* pc, int pcpos, TMS tm)
{
    translateInstBinaryNumeric(
        build, LUAU_INSN_A(*pc), LUAU_INSN_B(*pc), -1, build.vmReg(LUAU_INSN_B(*pc)), build.vmConst(LUAU_INSN_C(*pc)), pcpos, tm);
}

void translateInstBinaryRK(IrBuilder& build, const Instruction* pc, int pcpos, TMS tm)
{
    translateInstBinaryNumeric(
        build, LUAU_INSN_A(*pc), -1, LUAU_INSN_C(*pc), build.vmConst(LUAU_INSN_B(*pc)), build.vmReg(LUAU_INSN_C(*pc)), pcpos, tm);
}

void translateInstNot(IrBuilder& build, const Instruction* pc)
{
    int ra = LUAU_INSN_A(*pc);
    int rb = LUAU_INSN_B(*pc);

    IrOp tb = build.inst(IrCmd::LOAD_TAG, build.vmReg(rb));
    IrOp vb = build.inst(IrCmd::LOAD_INT, build.vmReg(rb));

    IrOp va = build.inst(IrCmd::NOT_ANY, tb, vb);

    build.inst(IrCmd::STORE_INT, build.vmReg(ra), va);
    build.inst(IrCmd::STORE_TAG, build.vmReg(ra), build.constTag(LUA_TBOOLEAN));
}

void translateInstMinus(IrBuilder& build, const Instruction* pc, int pcpos)
{
    IrOp fallback;
    BytecodeTypes bcTypes = build.function.getBytecodeTypesAt(pcpos);

    int ra = LUAU_INSN_A(*pc);
    int rb = LUAU_INSN_B(*pc);

    IrOp tb = build.inst(IrCmd::LOAD_TAG, build.vmReg(rb));
    build.inst(IrCmd::CHECK_TAG, tb, build.constTag(LUA_TNUMBER),
        bcTypes.a == LBC_TYPE_NUMBER ? build.vmExit(pcpos) : getInitializedFallback(build, fallback));

    // fast-path: number
    IrOp vb = build.inst(IrCmd::LOAD_DOUBLE, build.vmReg(rb));
    IrOp va = build.inst(IrCmd::UNM_NUM, vb);

    build.inst(IrCmd::STORE_DOUBLE, build.vmReg(ra), va);

    if (ra != rb)
        build.inst(IrCmd::STORE_TAG, build.vmReg(ra), build.constTag(LUA_TNUMBER));

    if (fallback.kind != IrOpKind::None)
    {
        IrOp next = build.blockAtInst(pcpos + 1);
        FallbackStreamScope scope(build, fallback, next);

        build.inst(IrCmd::SET_SAVEDPC, build.constUint(pcpos + 1));
        build.inst(
            IrCmd::DO_ARITH, build.vmReg(LUAU_INSN_A(*pc)), build.vmReg(LUAU_INSN_B(*pc)), build.vmReg(LUAU_INSN_B(*pc)), build.constInt(TM_UNM));
        build.inst(IrCmd::JUMP, next);
    }
}

void translateInstLength(IrBuilder& build, const Instruction* pc, int pcpos)
{
    BytecodeTypes bcTypes = build.function.getBytecodeTypesAt(pcpos);

    int ra = LUAU_INSN_A(*pc);
    int rb = LUAU_INSN_B(*pc);

    IrOp fallback = build.block(IrBlockKind::Fallback);

    IrOp tb = build.inst(IrCmd::LOAD_TAG, build.vmReg(rb));
    build.inst(IrCmd::CHECK_TAG, tb, build.constTag(LUA_TTABLE), bcTypes.a == LBC_TYPE_TABLE ? build.vmExit(pcpos) : fallback);

    // fast-path: table without __len
    IrOp vb = build.inst(IrCmd::LOAD_POINTER, build.vmReg(rb));
    build.inst(IrCmd::CHECK_NO_METATABLE, vb, fallback);

    IrOp va = build.inst(IrCmd::TABLE_LEN, vb);
    IrOp vai = build.inst(IrCmd::INT_TO_NUM, va);

    build.inst(IrCmd::STORE_DOUBLE, build.vmReg(ra), vai);
    build.inst(IrCmd::STORE_TAG, build.vmReg(ra), build.constTag(LUA_TNUMBER));

    IrOp next = build.blockAtInst(pcpos + 1);
    FallbackStreamScope scope(build, fallback, next);

    build.inst(IrCmd::SET_SAVEDPC, build.constUint(pcpos + 1));
    build.inst(IrCmd::DO_LEN, build.vmReg(LUAU_INSN_A(*pc)), build.vmReg(LUAU_INSN_B(*pc)));
    build.inst(IrCmd::JUMP, next);
}

void translateInstNewTable(IrBuilder& build, const Instruction* pc, int pcpos)
{
    int ra = LUAU_INSN_A(*pc);
    int b = LUAU_INSN_B(*pc);
    uint32_t aux = pc[1];

    build.inst(IrCmd::SET_SAVEDPC, build.constUint(pcpos + 1));

    IrOp va = build.inst(IrCmd::NEW_TABLE, build.constUint(aux), build.constUint(b == 0 ? 0 : 1 << (b - 1)));
    build.inst(IrCmd::STORE_POINTER, build.vmReg(ra), va);
    build.inst(IrCmd::STORE_TAG, build.vmReg(ra), build.constTag(LUA_TTABLE));

    build.inst(IrCmd::CHECK_GC);
}

void translateInstDupTable(IrBuilder& build, const Instruction* pc, int pcpos)
{
    int ra = LUAU_INSN_A(*pc);
    int k = LUAU_INSN_D(*pc);

    build.inst(IrCmd::SET_SAVEDPC, build.constUint(pcpos + 1));

    IrOp table = build.inst(IrCmd::LOAD_POINTER, build.vmConst(k));
    IrOp va = build.inst(IrCmd::DUP_TABLE, table);
    build.inst(IrCmd::STORE_POINTER, build.vmReg(ra), va);
    build.inst(IrCmd::STORE_TAG, build.vmReg(ra), build.constTag(LUA_TTABLE));

    build.inst(IrCmd::CHECK_GC);
}

void translateInstGetUpval(IrBuilder& build, const Instruction* pc, int pcpos)
{
    int ra = LUAU_INSN_A(*pc);
    int up = LUAU_INSN_B(*pc);

    build.inst(IrCmd::GET_UPVALUE, build.vmReg(ra), build.vmUpvalue(up));
}

void translateInstSetUpval(IrBuilder& build, const Instruction* pc, int pcpos)
{
    int ra = LUAU_INSN_A(*pc);
    int up = LUAU_INSN_B(*pc);

    build.inst(IrCmd::SET_UPVALUE, build.vmUpvalue(up), build.vmReg(ra), build.undef());
}

void translateInstCloseUpvals(IrBuilder& build, const Instruction* pc)
{
    int ra = LUAU_INSN_A(*pc);

    build.inst(IrCmd::CLOSE_UPVALS, build.vmReg(ra));
}

IrOp translateFastCallN(IrBuilder& build, const Instruction* pc, int pcpos, bool customParams, int customParamCount, IrOp customArgs)
{
    LuauOpcode opcode = LuauOpcode(LUAU_INSN_OP(*pc));
    int bfid = LUAU_INSN_A(*pc);
    int skip = LUAU_INSN_C(*pc);

    Instruction call = pc[skip + 1];
    LUAU_ASSERT(LUAU_INSN_OP(call) == LOP_CALL);
    int ra = LUAU_INSN_A(call);

    int nparams = customParams ? customParamCount : LUAU_INSN_B(call) - 1;
    int nresults = LUAU_INSN_C(call) - 1;
    int arg = customParams ? LUAU_INSN_B(*pc) : ra + 1;
    IrOp args = customParams ? customArgs : build.vmReg(ra + 2);

    IrOp builtinArgs = args;

    if (customArgs.kind == IrOpKind::VmConst)
    {
        LUAU_ASSERT(build.function.proto);
        TValue protok = build.function.proto->k[vmConstOp(customArgs)];

        if (protok.tt == LUA_TNUMBER)
            builtinArgs = build.constDouble(protok.value.n);
    }

    IrOp fallback = build.block(IrBlockKind::Fallback);

    // In unsafe environment, instead of retrying fastcall at 'pcpos' we side-exit directly to fallback sequence
    build.inst(IrCmd::CHECK_SAFE_ENV, build.vmExit(pcpos + getOpLength(opcode)));

    BuiltinImplResult br =
        translateBuiltin(build, LuauBuiltinFunction(bfid), ra, arg, builtinArgs, nparams, nresults, fallback, pcpos + getOpLength(opcode));

    if (br.type != BuiltinImplType::None)
    {
        LUAU_ASSERT(nparams != LUA_MULTRET && "builtins are not allowed to handle variadic arguments");

        if (nresults == LUA_MULTRET)
            build.inst(IrCmd::ADJUST_STACK_TO_REG, build.vmReg(ra), build.constInt(br.actualResultCount));

        if (br.type != BuiltinImplType::UsesFallback)
        {
            // We ended up not using the fallback block, kill it
            build.function.blockOp(fallback).kind = IrBlockKind::Dead;

            return build.undef();
        }
    }
    else
    {
        // TODO: we can skip saving pc for some well-behaved builtins which we didn't inline
        build.inst(IrCmd::SET_SAVEDPC, build.constUint(pcpos + getOpLength(opcode)));

        IrOp res = build.inst(IrCmd::INVOKE_FASTCALL, build.constUint(bfid), build.vmReg(ra), build.vmReg(arg), args, build.constInt(nparams),
            build.constInt(nresults));
        build.inst(IrCmd::CHECK_FASTCALL_RES, res, fallback);

        if (nresults == LUA_MULTRET)
            build.inst(IrCmd::ADJUST_STACK_TO_REG, build.vmReg(ra), res);
        else if (nparams == LUA_MULTRET)
            build.inst(IrCmd::ADJUST_STACK_TO_TOP);
    }

    return fallback;
}

// numeric for loop always ends with the computation of step that targets ra+1
// any conditionals would result in a split basic block, so we can recover the step constants by pattern matching the IR we generated for LOADN/K
static IrOp getLoopStepK(IrBuilder& build, int ra)
{
    IrBlock& active = build.function.blocks[build.activeBlockIdx];

    if (active.start + 2 < build.function.instructions.size())
    {
        IrInst& sv = build.function.instructions[build.function.instructions.size() - 2];
        IrInst& st = build.function.instructions[build.function.instructions.size() - 1];

        // We currently expect to match IR generated from LOADN/LOADK so we match a particular sequence of opcodes
        // In the future this can be extended to cover opposite STORE order as well as STORE_SPLIT_TVALUE
        if (sv.cmd == IrCmd::STORE_DOUBLE && sv.a.kind == IrOpKind::VmReg && sv.a.index == ra + 1 && sv.b.kind == IrOpKind::Constant &&
            st.cmd == IrCmd::STORE_TAG && st.a.kind == IrOpKind::VmReg && st.a.index == ra + 1 && build.function.tagOp(st.b) == LUA_TNUMBER)
            return sv.b;
    }

    return build.undef();
}

void beforeInstForNPrep(IrBuilder& build, const Instruction* pc, int pcpos)
{
    int ra = LUAU_INSN_A(*pc);

    IrOp stepK = getLoopStepK(build, ra);
    build.numericLoopStack.push_back({stepK, pcpos + 1});
}

void afterInstForNLoop(IrBuilder& build, const Instruction* pc)
{
    LUAU_ASSERT(!build.numericLoopStack.empty());
    build.numericLoopStack.pop_back();
}

void translateInstForNPrep(IrBuilder& build, const Instruction* pc, int pcpos)
{
    int ra = LUAU_INSN_A(*pc);

    IrOp loopStart = build.blockAtInst(pcpos + getOpLength(LuauOpcode(LUAU_INSN_OP(*pc))));
    IrOp loopExit = build.blockAtInst(getJumpTarget(*pc, pcpos));

    LUAU_ASSERT(!build.numericLoopStack.empty());
    IrOp stepK = build.numericLoopStack.back().step;

    // When loop parameters are not numbers, VM tries to perform type coercion from string and raises an exception if that fails
    // Performing that fallback in native code increases code size and complicates CFG, obscuring the values when they are constant
    // To avoid that overhead for an extremely rare case (that doesn't even typecheck), we exit to VM to handle it
    IrOp tagLimit = build.inst(IrCmd::LOAD_TAG, build.vmReg(ra + 0));
    build.inst(IrCmd::CHECK_TAG, tagLimit, build.constTag(LUA_TNUMBER), build.vmExit(pcpos));
    IrOp tagIdx = build.inst(IrCmd::LOAD_TAG, build.vmReg(ra + 2));
    build.inst(IrCmd::CHECK_TAG, tagIdx, build.constTag(LUA_TNUMBER), build.vmExit(pcpos));

    IrOp limit = build.inst(IrCmd::LOAD_DOUBLE, build.vmReg(ra + 0));
    IrOp idx = build.inst(IrCmd::LOAD_DOUBLE, build.vmReg(ra + 2));

    if (stepK.kind == IrOpKind::Undef)
    {
        IrOp tagStep = build.inst(IrCmd::LOAD_TAG, build.vmReg(ra + 1));
        build.inst(IrCmd::CHECK_TAG, tagStep, build.constTag(LUA_TNUMBER), build.vmExit(pcpos));

        IrOp step = build.inst(IrCmd::LOAD_DOUBLE, build.vmReg(ra + 1));

        build.inst(IrCmd::JUMP_FORN_LOOP_COND, idx, limit, step, loopStart, loopExit);
    }
    else
    {
        double stepN = build.function.doubleOp(stepK);

        // Condition to start the loop: step > 0 ? idx <= limit : limit <= idx
        // We invert the condition so that loopStart is the fallthrough (false) label
        if (stepN > 0)
            build.inst(IrCmd::JUMP_CMP_NUM, idx, limit, build.cond(IrCondition::NotLessEqual), loopExit, loopStart);
        else
            build.inst(IrCmd::JUMP_CMP_NUM, limit, idx, build.cond(IrCondition::NotLessEqual), loopExit, loopStart);
    }

    // Fallthrough in original bytecode is implicit, so we start next internal block here
    if (build.isInternalBlock(loopStart))
        build.beginBlock(loopStart);

    // VM places interrupt in FORNLOOP, but that creates a likely spill point for short loops that use loop index as INTERRUPT always spills
    // We place the interrupt at the beginning of the loop body instead; VM uses FORNLOOP because it doesn't want to waste an extra instruction.
    // Because loop block may not have been started yet (as it's started when lowering the first instruction!), we need to defer INTERRUPT placement.
    build.interruptRequested = true;
}

void translateInstForNLoop(IrBuilder& build, const Instruction* pc, int pcpos)
{
    int ra = LUAU_INSN_A(*pc);

    int repeatJumpTarget = getJumpTarget(*pc, pcpos);
    IrOp loopRepeat = build.blockAtInst(repeatJumpTarget);
    IrOp loopExit = build.blockAtInst(pcpos + getOpLength(LuauOpcode(LUAU_INSN_OP(*pc))));

    LUAU_ASSERT(!build.numericLoopStack.empty());
    IrBuilder::LoopInfo loopInfo = build.numericLoopStack.back();

    if (FFlag::LuauLoopInterruptFix)
    {
        // normally, the interrupt is placed at the beginning of the loop body by FORNPREP translation
        // however, there are rare cases where FORNLOOP might not jump directly to the first loop instruction
        // we detect this by checking the starting instruction of the loop body from loop information stack
        if (repeatJumpTarget != loopInfo.startpc)
            build.inst(IrCmd::INTERRUPT, build.constUint(pcpos));
    }
    else
    {
        // normally, the interrupt is placed at the beginning of the loop body by FORNPREP translation
        // however, there are rare contrived cases where FORNLOOP ends up jumping to itself without an interrupt placed
        // we detect this by checking if loopRepeat has any instructions (it should normally start with INTERRUPT) and emit a failsafe INTERRUPT if
        // not
        if (build.function.blockOp(loopRepeat).start == build.function.instructions.size())
            build.inst(IrCmd::INTERRUPT, build.constUint(pcpos));
    }

    IrOp stepK = loopInfo.step;

    IrOp limit = build.inst(IrCmd::LOAD_DOUBLE, build.vmReg(ra + 0));
    IrOp step = stepK.kind == IrOpKind::Undef ? build.inst(IrCmd::LOAD_DOUBLE, build.vmReg(ra + 1)) : stepK;

    IrOp idx = build.inst(IrCmd::LOAD_DOUBLE, build.vmReg(ra + 2));
    idx = build.inst(IrCmd::ADD_NUM, idx, step);
    build.inst(IrCmd::STORE_DOUBLE, build.vmReg(ra + 2), idx);

    if (stepK.kind == IrOpKind::Undef)
    {
        build.inst(IrCmd::JUMP_FORN_LOOP_COND, idx, limit, step, loopRepeat, loopExit);
    }
    else
    {
        double stepN = build.function.doubleOp(stepK);

        // Condition to continue the loop: step > 0 ? idx <= limit : limit <= idx
        if (stepN > 0)
            build.inst(IrCmd::JUMP_CMP_NUM, idx, limit, build.cond(IrCondition::LessEqual), loopRepeat, loopExit);
        else
            build.inst(IrCmd::JUMP_CMP_NUM, limit, idx, build.cond(IrCondition::LessEqual), loopRepeat, loopExit);
    }

    // Fallthrough in original bytecode is implicit, so we start next internal block here
    if (build.isInternalBlock(loopExit))
        build.beginBlock(loopExit);
}

void translateInstForGPrepNext(IrBuilder& build, const Instruction* pc, int pcpos)
{
    int ra = LUAU_INSN_A(*pc);

    IrOp target = build.blockAtInst(pcpos + 1 + LUAU_INSN_D(*pc));
    IrOp fallback = build.block(IrBlockKind::Fallback);

    // fast-path: pairs/next
    build.inst(IrCmd::CHECK_SAFE_ENV, build.vmExit(pcpos));
    IrOp tagB = build.inst(IrCmd::LOAD_TAG, build.vmReg(ra + 1));
    build.inst(IrCmd::CHECK_TAG, tagB, build.constTag(LUA_TTABLE), fallback);
    IrOp tagC = build.inst(IrCmd::LOAD_TAG, build.vmReg(ra + 2));
    build.inst(IrCmd::CHECK_TAG, tagC, build.constTag(LUA_TNIL), fallback);

    build.inst(IrCmd::STORE_TAG, build.vmReg(ra), build.constTag(LUA_TNIL));

    // setpvalue(ra + 2, reinterpret_cast<void*>(uintptr_t(0)));
    build.inst(FFlag::LuauFullLoopLuserdata ? IrCmd::STORE_POINTER : IrCmd::STORE_INT, build.vmReg(ra + 2), build.constInt(0));
    build.inst(IrCmd::STORE_TAG, build.vmReg(ra + 2), build.constTag(LUA_TLIGHTUSERDATA));

    build.inst(IrCmd::JUMP, target);

    build.beginBlock(fallback);
    build.inst(IrCmd::FORGPREP_XNEXT_FALLBACK, build.constUint(pcpos), build.vmReg(ra), target);
}

void translateInstForGPrepInext(IrBuilder& build, const Instruction* pc, int pcpos)
{
    int ra = LUAU_INSN_A(*pc);

    IrOp target = build.blockAtInst(pcpos + 1 + LUAU_INSN_D(*pc));
    IrOp fallback = build.block(IrBlockKind::Fallback);
    IrOp finish = build.block(IrBlockKind::Internal);

    // fast-path: ipairs/inext
    build.inst(IrCmd::CHECK_SAFE_ENV, build.vmExit(pcpos));
    IrOp tagB = build.inst(IrCmd::LOAD_TAG, build.vmReg(ra + 1));
    build.inst(IrCmd::CHECK_TAG, tagB, build.constTag(LUA_TTABLE), fallback);
    IrOp tagC = build.inst(IrCmd::LOAD_TAG, build.vmReg(ra + 2));
    build.inst(IrCmd::CHECK_TAG, tagC, build.constTag(LUA_TNUMBER), fallback);

    IrOp numC = build.inst(IrCmd::LOAD_DOUBLE, build.vmReg(ra + 2));
    build.inst(IrCmd::JUMP_CMP_NUM, numC, build.constDouble(0.0), build.cond(IrCondition::NotEqual), fallback, finish);

    build.beginBlock(finish);

    build.inst(IrCmd::STORE_TAG, build.vmReg(ra), build.constTag(LUA_TNIL));

    // setpvalue(ra + 2, reinterpret_cast<void*>(uintptr_t(0)));
    build.inst(FFlag::LuauFullLoopLuserdata ? IrCmd::STORE_POINTER : IrCmd::STORE_INT, build.vmReg(ra + 2), build.constInt(0));
    build.inst(IrCmd::STORE_TAG, build.vmReg(ra + 2), build.constTag(LUA_TLIGHTUSERDATA));

    build.inst(IrCmd::JUMP, target);

    build.beginBlock(fallback);
    build.inst(IrCmd::FORGPREP_XNEXT_FALLBACK, build.constUint(pcpos), build.vmReg(ra), target);
}

void translateInstForGLoopIpairs(IrBuilder& build, const Instruction* pc, int pcpos)
{
    int ra = LUAU_INSN_A(*pc);
    LUAU_ASSERT(int(pc[1]) < 0);

    IrOp loopRepeat = build.blockAtInst(getJumpTarget(*pc, pcpos));
    IrOp loopExit = build.blockAtInst(pcpos + getOpLength(LuauOpcode(LUAU_INSN_OP(*pc))));
    IrOp fallback = build.block(IrBlockKind::Fallback);

    IrOp hasElem = build.block(IrBlockKind::Internal);

    build.inst(IrCmd::INTERRUPT, build.constUint(pcpos));

    // fast-path: builtin table iteration
    IrOp tagA = build.inst(IrCmd::LOAD_TAG, build.vmReg(ra));
    build.inst(IrCmd::CHECK_TAG, tagA, build.constTag(LUA_TNIL), fallback);

    IrOp table = build.inst(IrCmd::LOAD_POINTER, build.vmReg(ra + 1));
    IrOp index = build.inst(IrCmd::LOAD_INT, build.vmReg(ra + 2));

    IrOp elemPtr = build.inst(IrCmd::GET_ARR_ADDR, table, index);

    // Terminate if array has ended
    build.inst(IrCmd::CHECK_ARRAY_SIZE, table, index, loopExit);

    // Terminate if element is nil
    IrOp elemTag = build.inst(IrCmd::LOAD_TAG, elemPtr);
    build.inst(IrCmd::JUMP_EQ_TAG, elemTag, build.constTag(LUA_TNIL), loopExit, hasElem);
    build.beginBlock(hasElem);

    IrOp nextIndex = build.inst(IrCmd::ADD_INT, index, build.constInt(1));

    // We update only a dword part of the userdata pointer that's reused in loop iteration as an index
    // Upper bits start and remain to be 0
    build.inst(IrCmd::STORE_INT, build.vmReg(ra + 2), nextIndex);
    // Tag should already be set to lightuserdata

    // setnvalue(ra + 3, double(index + 1));
    build.inst(IrCmd::STORE_DOUBLE, build.vmReg(ra + 3), build.inst(IrCmd::INT_TO_NUM, nextIndex));
    build.inst(IrCmd::STORE_TAG, build.vmReg(ra + 3), build.constTag(LUA_TNUMBER));

    // setobj2s(L, ra + 4, e);
    IrOp elemTV = build.inst(IrCmd::LOAD_TVALUE, elemPtr);
    build.inst(IrCmd::STORE_TVALUE, build.vmReg(ra + 4), elemTV);

    build.inst(IrCmd::JUMP, loopRepeat);

    build.beginBlock(fallback);
    build.inst(IrCmd::SET_SAVEDPC, build.constUint(pcpos + 1));
    build.inst(IrCmd::FORGLOOP_FALLBACK, build.vmReg(ra), build.constInt(int(pc[1])), loopRepeat, loopExit);

    // Fallthrough in original bytecode is implicit, so we start next internal block here
    if (build.isInternalBlock(loopExit))
        build.beginBlock(loopExit);
}

void translateInstGetTableN(IrBuilder& build, const Instruction* pc, int pcpos)
{
    int ra = LUAU_INSN_A(*pc);
    int rb = LUAU_INSN_B(*pc);
    int c = LUAU_INSN_C(*pc);

    IrOp fallback = build.block(IrBlockKind::Fallback);
    BytecodeTypes bcTypes = build.function.getBytecodeTypesAt(pcpos);

    IrOp tb = build.inst(IrCmd::LOAD_TAG, build.vmReg(rb));
    build.inst(IrCmd::CHECK_TAG, tb, build.constTag(LUA_TTABLE), bcTypes.a == LBC_TYPE_TABLE ? build.vmExit(pcpos) : fallback);

    IrOp vb = build.inst(IrCmd::LOAD_POINTER, build.vmReg(rb));

    build.inst(IrCmd::CHECK_ARRAY_SIZE, vb, build.constInt(c), fallback);
    build.inst(IrCmd::CHECK_NO_METATABLE, vb, fallback);

    IrOp arrEl = build.inst(IrCmd::GET_ARR_ADDR, vb, build.constInt(0));

    IrOp arrElTval = build.inst(IrCmd::LOAD_TVALUE, arrEl, build.constInt(c * sizeof(TValue)));
    build.inst(IrCmd::STORE_TVALUE, build.vmReg(ra), arrElTval);

    IrOp next = build.blockAtInst(pcpos + 1);
    FallbackStreamScope scope(build, fallback, next);

    build.inst(IrCmd::SET_SAVEDPC, build.constUint(pcpos + 1));
    build.inst(IrCmd::GET_TABLE, build.vmReg(ra), build.vmReg(rb), build.constUint(c + 1));
    build.inst(IrCmd::JUMP, next);
}

void translateInstSetTableN(IrBuilder& build, const Instruction* pc, int pcpos)
{
    int ra = LUAU_INSN_A(*pc);
    int rb = LUAU_INSN_B(*pc);
    int c = LUAU_INSN_C(*pc);

    IrOp fallback = build.block(IrBlockKind::Fallback);
    BytecodeTypes bcTypes = build.function.getBytecodeTypesAt(pcpos);

    IrOp tb = build.inst(IrCmd::LOAD_TAG, build.vmReg(rb));
    build.inst(IrCmd::CHECK_TAG, tb, build.constTag(LUA_TTABLE), bcTypes.a == LBC_TYPE_TABLE ? build.vmExit(pcpos) : fallback);

    IrOp vb = build.inst(IrCmd::LOAD_POINTER, build.vmReg(rb));

    build.inst(IrCmd::CHECK_ARRAY_SIZE, vb, build.constInt(c), fallback);
    build.inst(IrCmd::CHECK_NO_METATABLE, vb, fallback);
    build.inst(IrCmd::CHECK_READONLY, vb, fallback);

    IrOp arrEl = build.inst(IrCmd::GET_ARR_ADDR, vb, build.constInt(0));

    IrOp tva = build.inst(IrCmd::LOAD_TVALUE, build.vmReg(ra));
    build.inst(IrCmd::STORE_TVALUE, arrEl, tva, build.constInt(c * sizeof(TValue)));

    build.inst(IrCmd::BARRIER_TABLE_FORWARD, vb, build.vmReg(ra), build.undef());

    IrOp next = build.blockAtInst(pcpos + 1);
    FallbackStreamScope scope(build, fallback, next);

    build.inst(IrCmd::SET_SAVEDPC, build.constUint(pcpos + 1));
    build.inst(IrCmd::SET_TABLE, build.vmReg(ra), build.vmReg(rb), build.constUint(c + 1));
    build.inst(IrCmd::JUMP, next);
}

void translateInstGetTable(IrBuilder& build, const Instruction* pc, int pcpos)
{
    int ra = LUAU_INSN_A(*pc);
    int rb = LUAU_INSN_B(*pc);
    int rc = LUAU_INSN_C(*pc);

    IrOp fallback = build.block(IrBlockKind::Fallback);
    BytecodeTypes bcTypes = build.function.getBytecodeTypesAt(pcpos);

    IrOp tb = build.inst(IrCmd::LOAD_TAG, build.vmReg(rb));
    build.inst(IrCmd::CHECK_TAG, tb, build.constTag(LUA_TTABLE), bcTypes.a == LBC_TYPE_TABLE ? build.vmExit(pcpos) : fallback);
    IrOp tc = build.inst(IrCmd::LOAD_TAG, build.vmReg(rc));
    build.inst(IrCmd::CHECK_TAG, tc, build.constTag(LUA_TNUMBER), bcTypes.b == LBC_TYPE_NUMBER ? build.vmExit(pcpos) : fallback);

    // fast-path: table with a number index
    IrOp vb = build.inst(IrCmd::LOAD_POINTER, build.vmReg(rb));
    IrOp vc = build.inst(IrCmd::LOAD_DOUBLE, build.vmReg(rc));

    IrOp index = build.inst(IrCmd::TRY_NUM_TO_INDEX, vc, fallback);

    index = build.inst(IrCmd::SUB_INT, index, build.constInt(1));

    build.inst(IrCmd::CHECK_ARRAY_SIZE, vb, index, fallback);
    build.inst(IrCmd::CHECK_NO_METATABLE, vb, fallback);

    IrOp arrEl = build.inst(IrCmd::GET_ARR_ADDR, vb, index);

    IrOp arrElTval = build.inst(IrCmd::LOAD_TVALUE, arrEl);
    build.inst(IrCmd::STORE_TVALUE, build.vmReg(ra), arrElTval);

    IrOp next = build.blockAtInst(pcpos + 1);
    FallbackStreamScope scope(build, fallback, next);

    build.inst(IrCmd::SET_SAVEDPC, build.constUint(pcpos + 1));
    build.inst(IrCmd::GET_TABLE, build.vmReg(ra), build.vmReg(rb), build.vmReg(rc));
    build.inst(IrCmd::JUMP, next);
}

void translateInstSetTable(IrBuilder& build, const Instruction* pc, int pcpos)
{
    int ra = LUAU_INSN_A(*pc);
    int rb = LUAU_INSN_B(*pc);
    int rc = LUAU_INSN_C(*pc);

    IrOp fallback = build.block(IrBlockKind::Fallback);
    BytecodeTypes bcTypes = build.function.getBytecodeTypesAt(pcpos);

    IrOp tb = build.inst(IrCmd::LOAD_TAG, build.vmReg(rb));
    build.inst(IrCmd::CHECK_TAG, tb, build.constTag(LUA_TTABLE), bcTypes.a == LBC_TYPE_TABLE ? build.vmExit(pcpos) : fallback);
    IrOp tc = build.inst(IrCmd::LOAD_TAG, build.vmReg(rc));
    build.inst(IrCmd::CHECK_TAG, tc, build.constTag(LUA_TNUMBER), bcTypes.b == LBC_TYPE_NUMBER ? build.vmExit(pcpos) : fallback);

    // fast-path: table with a number index
    IrOp vb = build.inst(IrCmd::LOAD_POINTER, build.vmReg(rb));
    IrOp vc = build.inst(IrCmd::LOAD_DOUBLE, build.vmReg(rc));

    IrOp index = build.inst(IrCmd::TRY_NUM_TO_INDEX, vc, fallback);

    index = build.inst(IrCmd::SUB_INT, index, build.constInt(1));

    build.inst(IrCmd::CHECK_ARRAY_SIZE, vb, index, fallback);
    build.inst(IrCmd::CHECK_NO_METATABLE, vb, fallback);
    build.inst(IrCmd::CHECK_READONLY, vb, fallback);

    IrOp arrEl = build.inst(IrCmd::GET_ARR_ADDR, vb, index);

    IrOp tva = build.inst(IrCmd::LOAD_TVALUE, build.vmReg(ra));
    build.inst(IrCmd::STORE_TVALUE, arrEl, tva);

    build.inst(IrCmd::BARRIER_TABLE_FORWARD, vb, build.vmReg(ra), build.undef());

    IrOp next = build.blockAtInst(pcpos + 1);
    FallbackStreamScope scope(build, fallback, next);

    build.inst(IrCmd::SET_SAVEDPC, build.constUint(pcpos + 1));
    build.inst(IrCmd::SET_TABLE, build.vmReg(ra), build.vmReg(rb), build.vmReg(rc));
    build.inst(IrCmd::JUMP, next);
}

void translateInstGetImport(IrBuilder& build, const Instruction* pc, int pcpos)
{
    int ra = LUAU_INSN_A(*pc);
    int k = LUAU_INSN_D(*pc);
    uint32_t aux = pc[1];

    IrOp fastPath = build.block(IrBlockKind::Internal);
    IrOp fallback = build.block(IrBlockKind::Fallback);

    build.inst(IrCmd::CHECK_SAFE_ENV, build.vmExit(pcpos));

    // note: if import failed, k[] is nil; we could check this during codegen, but we instead use runtime fallback
    // this allows us to handle ahead-of-time codegen smoothly when an import fails to resolve at runtime
    IrOp tk = build.inst(IrCmd::LOAD_TAG, build.vmConst(k));
    build.inst(IrCmd::JUMP_EQ_TAG, tk, build.constTag(LUA_TNIL), fallback, fastPath);

    build.beginBlock(fastPath);

    IrOp tvk = build.inst(IrCmd::LOAD_TVALUE, build.vmConst(k));
    build.inst(IrCmd::STORE_TVALUE, build.vmReg(ra), tvk);

    IrOp next = build.blockAtInst(pcpos + 2);
    FallbackStreamScope scope(build, fallback, next);

    build.inst(IrCmd::SET_SAVEDPC, build.constUint(pcpos + 1));
    build.inst(IrCmd::GET_IMPORT, build.vmReg(ra), build.constUint(aux));
    build.inst(IrCmd::JUMP, next);
}

void translateInstGetTableKS(IrBuilder& build, const Instruction* pc, int pcpos)
{
    int ra = LUAU_INSN_A(*pc);
    int rb = LUAU_INSN_B(*pc);
    uint32_t aux = pc[1];

    IrOp fallback = build.block(IrBlockKind::Fallback);
    BytecodeTypes bcTypes = build.function.getBytecodeTypesAt(pcpos);

    IrOp tb = build.inst(IrCmd::LOAD_TAG, build.vmReg(rb));
    build.inst(IrCmd::CHECK_TAG, tb, build.constTag(LUA_TTABLE), bcTypes.a == LBC_TYPE_TABLE ? build.vmExit(pcpos) : fallback);

    IrOp vb = build.inst(IrCmd::LOAD_POINTER, build.vmReg(rb));

    IrOp addrSlotEl = build.inst(IrCmd::GET_SLOT_NODE_ADDR, vb, build.constUint(pcpos), build.vmConst(aux));

    build.inst(IrCmd::CHECK_SLOT_MATCH, addrSlotEl, build.vmConst(aux), fallback);

    IrOp tvn = build.inst(IrCmd::LOAD_TVALUE, addrSlotEl, build.constInt(offsetof(LuaNode, val)));
    build.inst(IrCmd::STORE_TVALUE, build.vmReg(ra), tvn);

    IrOp next = build.blockAtInst(pcpos + 2);
    FallbackStreamScope scope(build, fallback, next);

    build.inst(IrCmd::FALLBACK_GETTABLEKS, build.constUint(pcpos), build.vmReg(ra), build.vmReg(rb), build.vmConst(aux));
    build.inst(IrCmd::JUMP, next);
}

void translateInstSetTableKS(IrBuilder& build, const Instruction* pc, int pcpos)
{
    int ra = LUAU_INSN_A(*pc);
    int rb = LUAU_INSN_B(*pc);
    uint32_t aux = pc[1];

    IrOp fallback = build.block(IrBlockKind::Fallback);
    BytecodeTypes bcTypes = build.function.getBytecodeTypesAt(pcpos);

    IrOp tb = build.inst(IrCmd::LOAD_TAG, build.vmReg(rb));
    build.inst(IrCmd::CHECK_TAG, tb, build.constTag(LUA_TTABLE), bcTypes.a == LBC_TYPE_TABLE ? build.vmExit(pcpos) : fallback);

    IrOp vb = build.inst(IrCmd::LOAD_POINTER, build.vmReg(rb));

    IrOp addrSlotEl = build.inst(IrCmd::GET_SLOT_NODE_ADDR, vb, build.constUint(pcpos), build.vmConst(aux));

    build.inst(IrCmd::CHECK_SLOT_MATCH, addrSlotEl, build.vmConst(aux), fallback);
    build.inst(IrCmd::CHECK_READONLY, vb, fallback);

    IrOp tva = build.inst(IrCmd::LOAD_TVALUE, build.vmReg(ra));
    build.inst(IrCmd::STORE_TVALUE, addrSlotEl, tva, build.constInt(offsetof(LuaNode, val)));

    build.inst(IrCmd::BARRIER_TABLE_FORWARD, vb, build.vmReg(ra), build.undef());

    IrOp next = build.blockAtInst(pcpos + 2);
    FallbackStreamScope scope(build, fallback, next);

    build.inst(IrCmd::FALLBACK_SETTABLEKS, build.constUint(pcpos), build.vmReg(ra), build.vmReg(rb), build.vmConst(aux));
    build.inst(IrCmd::JUMP, next);
}

void translateInstGetGlobal(IrBuilder& build, const Instruction* pc, int pcpos)
{
    int ra = LUAU_INSN_A(*pc);
    uint32_t aux = pc[1];

    IrOp fallback = build.block(IrBlockKind::Fallback);

    IrOp env = build.inst(IrCmd::LOAD_ENV);
    IrOp addrSlotEl = build.inst(IrCmd::GET_SLOT_NODE_ADDR, env, build.constUint(pcpos), build.vmConst(aux));

    build.inst(IrCmd::CHECK_SLOT_MATCH, addrSlotEl, build.vmConst(aux), fallback);

    IrOp tvn = build.inst(IrCmd::LOAD_TVALUE, addrSlotEl, build.constInt(offsetof(LuaNode, val)));
    build.inst(IrCmd::STORE_TVALUE, build.vmReg(ra), tvn);

    IrOp next = build.blockAtInst(pcpos + 2);
    FallbackStreamScope scope(build, fallback, next);

    build.inst(IrCmd::FALLBACK_GETGLOBAL, build.constUint(pcpos), build.vmReg(ra), build.vmConst(aux));
    build.inst(IrCmd::JUMP, next);
}

void translateInstSetGlobal(IrBuilder& build, const Instruction* pc, int pcpos)
{
    int ra = LUAU_INSN_A(*pc);
    uint32_t aux = pc[1];

    IrOp fallback = build.block(IrBlockKind::Fallback);

    IrOp env = build.inst(IrCmd::LOAD_ENV);
    IrOp addrSlotEl = build.inst(IrCmd::GET_SLOT_NODE_ADDR, env, build.constUint(pcpos), build.vmConst(aux));

    build.inst(IrCmd::CHECK_SLOT_MATCH, addrSlotEl, build.vmConst(aux), fallback);
    build.inst(IrCmd::CHECK_READONLY, env, fallback);

    IrOp tva = build.inst(IrCmd::LOAD_TVALUE, build.vmReg(ra));
    build.inst(IrCmd::STORE_TVALUE, addrSlotEl, tva, build.constInt(offsetof(LuaNode, val)));

    build.inst(IrCmd::BARRIER_TABLE_FORWARD, env, build.vmReg(ra), build.undef());

    IrOp next = build.blockAtInst(pcpos + 2);
    FallbackStreamScope scope(build, fallback, next);

    build.inst(IrCmd::FALLBACK_SETGLOBAL, build.constUint(pcpos), build.vmReg(ra), build.vmConst(aux));
    build.inst(IrCmd::JUMP, next);
}

void translateInstConcat(IrBuilder& build, const Instruction* pc, int pcpos)
{
    int ra = LUAU_INSN_A(*pc);
    int rb = LUAU_INSN_B(*pc);
    int rc = LUAU_INSN_C(*pc);

    build.inst(IrCmd::SET_SAVEDPC, build.constUint(pcpos + 1));
    build.inst(IrCmd::CONCAT, build.vmReg(rb), build.constUint(rc - rb + 1));

    IrOp tvb = build.inst(IrCmd::LOAD_TVALUE, build.vmReg(rb));
    build.inst(IrCmd::STORE_TVALUE, build.vmReg(ra), tvb);

    build.inst(IrCmd::CHECK_GC);
}

void translateInstCapture(IrBuilder& build, const Instruction* pc, int pcpos)
{
    int type = LUAU_INSN_A(*pc);
    int index = LUAU_INSN_B(*pc);

    switch (type)
    {
    case LCT_VAL:
        build.inst(IrCmd::CAPTURE, build.vmReg(index), build.constUint(0));
        break;
    case LCT_REF:
        build.inst(IrCmd::CAPTURE, build.vmReg(index), build.constUint(1));
        break;
    case LCT_UPVAL:
        build.inst(IrCmd::CAPTURE, build.vmUpvalue(index), build.constUint(0));
        break;
    default:
        LUAU_ASSERT(!"Unknown upvalue capture type");
    }
}

void translateInstNamecall(IrBuilder& build, const Instruction* pc, int pcpos)
{
    int ra = LUAU_INSN_A(*pc);
    int rb = LUAU_INSN_B(*pc);
    uint32_t aux = pc[1];

    IrOp next = build.blockAtInst(pcpos + getOpLength(LOP_NAMECALL));
    IrOp fallback = build.block(IrBlockKind::Fallback);
    IrOp firstFastPathSuccess = build.block(IrBlockKind::Internal);
    IrOp secondFastPath = build.block(IrBlockKind::Internal);

    build.loadAndCheckTag(build.vmReg(rb), LUA_TTABLE, fallback);
    IrOp table = build.inst(IrCmd::LOAD_POINTER, build.vmReg(rb));

    LUAU_ASSERT(build.function.proto);
    IrOp addrNodeEl = build.inst(IrCmd::GET_HASH_NODE_ADDR, table, build.constUint(tsvalue(&build.function.proto->k[aux])->hash));

    // We use 'jump' version instead of 'check' guard because we are jumping away into a non-fallback block
    // This is required by CFG live range analysis because both non-fallback blocks define the same registers
    build.inst(IrCmd::JUMP_SLOT_MATCH, addrNodeEl, build.vmConst(aux), firstFastPathSuccess, secondFastPath);

    build.beginBlock(firstFastPathSuccess);
    build.inst(IrCmd::STORE_POINTER, build.vmReg(ra + 1), table);
    build.inst(IrCmd::STORE_TAG, build.vmReg(ra + 1), build.constTag(LUA_TTABLE));

    IrOp nodeEl = build.inst(IrCmd::LOAD_TVALUE, addrNodeEl, build.constInt(offsetof(LuaNode, val)));
    build.inst(IrCmd::STORE_TVALUE, build.vmReg(ra), nodeEl);
    build.inst(IrCmd::JUMP, next);

    build.beginBlock(secondFastPath);

    build.inst(IrCmd::CHECK_NODE_NO_NEXT, addrNodeEl, fallback);

    IrOp indexPtr = build.inst(IrCmd::TRY_CALL_FASTGETTM, table, build.constInt(TM_INDEX), fallback);

    build.loadAndCheckTag(indexPtr, LUA_TTABLE, fallback);
    IrOp index = build.inst(IrCmd::LOAD_POINTER, indexPtr);

    IrOp addrIndexNodeEl = build.inst(IrCmd::GET_SLOT_NODE_ADDR, index, build.constUint(pcpos), build.vmConst(aux));
    build.inst(IrCmd::CHECK_SLOT_MATCH, addrIndexNodeEl, build.vmConst(aux), fallback);

    // TODO: original 'table' was clobbered by a call inside 'FASTGETTM'
    // Ideally, such calls should have to effect on SSA IR values, but simple register allocator doesn't support it
    IrOp table2 = build.inst(IrCmd::LOAD_POINTER, build.vmReg(rb));
    build.inst(IrCmd::STORE_POINTER, build.vmReg(ra + 1), table2);
    build.inst(IrCmd::STORE_TAG, build.vmReg(ra + 1), build.constTag(LUA_TTABLE));

    IrOp indexNodeEl = build.inst(IrCmd::LOAD_TVALUE, addrIndexNodeEl, build.constInt(offsetof(LuaNode, val)));
    build.inst(IrCmd::STORE_TVALUE, build.vmReg(ra), indexNodeEl);
    build.inst(IrCmd::JUMP, next);

    build.beginBlock(fallback);
    build.inst(IrCmd::FALLBACK_NAMECALL, build.constUint(pcpos), build.vmReg(ra), build.vmReg(rb), build.vmConst(aux));
    build.inst(IrCmd::JUMP, next);

    build.beginBlock(next);
}

void translateInstAndX(IrBuilder& build, const Instruction* pc, int pcpos, IrOp c)
{
    int ra = LUAU_INSN_A(*pc);
    int rb = LUAU_INSN_B(*pc);

    IrOp fallthrough = build.block(IrBlockKind::Internal);
    IrOp next = build.blockAtInst(pcpos + 1);

    IrOp target = (ra == rb) ? next : build.block(IrBlockKind::Internal);

    build.inst(IrCmd::JUMP_IF_FALSY, build.vmReg(rb), target, fallthrough);
    build.beginBlock(fallthrough);

    IrOp load = build.inst(IrCmd::LOAD_TVALUE, c);
    build.inst(IrCmd::STORE_TVALUE, build.vmReg(ra), load);
    build.inst(IrCmd::JUMP, next);

    if (ra == rb)
    {
        build.beginBlock(next);
    }
    else
    {
        build.beginBlock(target);

        IrOp load1 = build.inst(IrCmd::LOAD_TVALUE, build.vmReg(rb));
        build.inst(IrCmd::STORE_TVALUE, build.vmReg(ra), load1);
        build.inst(IrCmd::JUMP, next);

        build.beginBlock(next);
    }
}

void translateInstOrX(IrBuilder& build, const Instruction* pc, int pcpos, IrOp c)
{
    int ra = LUAU_INSN_A(*pc);
    int rb = LUAU_INSN_B(*pc);

    IrOp fallthrough = build.block(IrBlockKind::Internal);
    IrOp next = build.blockAtInst(pcpos + 1);

    IrOp target = (ra == rb) ? next : build.block(IrBlockKind::Internal);

    build.inst(IrCmd::JUMP_IF_TRUTHY, build.vmReg(rb), target, fallthrough);
    build.beginBlock(fallthrough);

    IrOp load = build.inst(IrCmd::LOAD_TVALUE, c);
    build.inst(IrCmd::STORE_TVALUE, build.vmReg(ra), load);
    build.inst(IrCmd::JUMP, next);

    if (ra == rb)
    {
        build.beginBlock(next);
    }
    else
    {
        build.beginBlock(target);

        IrOp load1 = build.inst(IrCmd::LOAD_TVALUE, build.vmReg(rb));
        build.inst(IrCmd::STORE_TVALUE, build.vmReg(ra), load1);
        build.inst(IrCmd::JUMP, next);

        build.beginBlock(next);
    }
}

void translateInstNewClosure(IrBuilder& build, const Instruction* pc, int pcpos)
{
    LUAU_ASSERT(unsigned(LUAU_INSN_D(*pc)) < unsigned(build.function.proto->sizep));

    int ra = LUAU_INSN_A(*pc);
    Proto* pv = build.function.proto->p[LUAU_INSN_D(*pc)];

    build.inst(IrCmd::SET_SAVEDPC, build.constUint(pcpos + 1));

    IrOp env = build.inst(IrCmd::LOAD_ENV);
    IrOp ncl = build.inst(IrCmd::NEWCLOSURE, build.constUint(pv->nups), env, build.constUint(LUAU_INSN_D(*pc)));

    build.inst(IrCmd::STORE_POINTER, build.vmReg(ra), ncl);
    build.inst(IrCmd::STORE_TAG, build.vmReg(ra), build.constTag(LUA_TFUNCTION));

    for (int ui = 0; ui < pv->nups; ++ui)
    {
        Instruction uinsn = pc[ui + 1];
        LUAU_ASSERT(LUAU_INSN_OP(uinsn) == LOP_CAPTURE);

        switch (LUAU_INSN_A(uinsn))
        {
        case LCT_VAL:
        {
            IrOp src = build.inst(IrCmd::LOAD_TVALUE, build.vmReg(LUAU_INSN_B(uinsn)));
            IrOp dst = build.inst(IrCmd::GET_CLOSURE_UPVAL_ADDR, ncl, build.vmUpvalue(ui));
            build.inst(IrCmd::STORE_TVALUE, dst, src);
            break;
        }

        case LCT_REF:
        {
            IrOp src = build.inst(IrCmd::FINDUPVAL, build.vmReg(LUAU_INSN_B(uinsn)));
            IrOp dst = build.inst(IrCmd::GET_CLOSURE_UPVAL_ADDR, ncl, build.vmUpvalue(ui));
            build.inst(IrCmd::STORE_POINTER, dst, src);
            build.inst(IrCmd::STORE_TAG, dst, build.constTag(LUA_TUPVAL));
            break;
        }

        case LCT_UPVAL:
        {
            IrOp src = build.inst(IrCmd::GET_CLOSURE_UPVAL_ADDR, build.undef(), build.vmUpvalue(LUAU_INSN_B(uinsn)));
            IrOp dst = build.inst(IrCmd::GET_CLOSURE_UPVAL_ADDR, ncl, build.vmUpvalue(ui));
            IrOp load = build.inst(IrCmd::LOAD_TVALUE, src);
            build.inst(IrCmd::STORE_TVALUE, dst, load);
            break;
        }

        default:
            LUAU_ASSERT(!"Unknown upvalue capture type");
            LUAU_UNREACHABLE(); // improves switch() codegen by eliding opcode bounds checks
        }
    }

    build.inst(IrCmd::CHECK_GC);
}

} // namespace CodeGen
} // namespace Luau<|MERGE_RESOLUTION|>--- conflicted
+++ resolved
@@ -343,12 +343,8 @@
     if (rb != -1)
     {
         IrOp tb = build.inst(IrCmd::LOAD_TAG, build.vmReg(rb));
-<<<<<<< HEAD
-        build.inst(IrCmd::CHECK_TAG, tb, build.constTag(LUA_TNUMBER), fallback);
-=======
         build.inst(IrCmd::CHECK_TAG, tb, build.constTag(LUA_TNUMBER),
             bcTypes.a == LBC_TYPE_NUMBER ? build.vmExit(pcpos) : getInitializedFallback(build, fallback));
->>>>>>> 557e77a6
     }
 
     if (rc != -1 && rc != rb)
@@ -439,16 +435,10 @@
         IrOp next = build.blockAtInst(pcpos + 1);
         FallbackStreamScope scope(build, fallback, next);
 
-<<<<<<< HEAD
-    build.inst(IrCmd::SET_SAVEDPC, build.constUint(pcpos + 1));
-    build.inst(IrCmd::DO_ARITH, build.vmReg(ra), opb, opc, build.constInt(tm));
-    build.inst(IrCmd::JUMP, next);
-=======
         build.inst(IrCmd::SET_SAVEDPC, build.constUint(pcpos + 1));
         build.inst(IrCmd::DO_ARITH, build.vmReg(ra), opb, opc, build.constInt(tm));
         build.inst(IrCmd::JUMP, next);
     }
->>>>>>> 557e77a6
 }
 
 void translateInstBinary(IrBuilder& build, const Instruction* pc, int pcpos, TMS tm)
