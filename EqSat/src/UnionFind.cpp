// This file is part of the Luau programming language and is licensed under MIT License; see LICENSE.txt for details
#include "Luau/UnionFind.h"

#include "Luau/Common.h"

namespace Luau::EqSat
{

Id UnionFind::makeSet()
{
    Id id{parents.size()};
    parents.push_back(id);
    ranks.push_back(0);
<<<<<<< HEAD
=======

>>>>>>> 7dd10b16
    return id;
}

Id UnionFind::find(Id id) const
{
    return canonicalize(id);
}

Id UnionFind::find(Id id)
{
    Id set = canonicalize(id);

    // An e-class id 𝑎 is canonical iff find(𝑎) = 𝑎.
    while (id != parents[size_t(id)])
    {
        // Note: we don't update the ranks here since a rank
        // represents the upper bound on the maximum depth of a tree
        Id parent = parents[size_t(id)];
        parents[size_t(id)] = set;
        id = parent;
    }
<<<<<<< HEAD
    
=======

>>>>>>> 7dd10b16
    return set;
}

void UnionFind::merge(Id a, Id b)
{
    Id aSet = find(a);
    Id bSet = find(b);
    if (aSet == bSet)
        return;

    // Ensure that the rank of set A is greater than the rank of set B
    if (ranks[size_t(aSet)] < ranks[size_t(bSet)])
        std::swap(aSet, bSet);
<<<<<<< HEAD

    parents[size_t(bSet)] = aSet;
    
    if (ranks[size_t(aSet)] == ranks[size_t(bSet)])
        ranks[size_t(aSet)]++;
}

Id UnionFind::canonicalize(Id id) const
{
    LUAU_ASSERT(size_t(id) < parents.size());

=======

    parents[size_t(bSet)] = aSet;

    if (ranks[size_t(aSet)] == ranks[size_t(bSet)])
        ranks[size_t(aSet)]++;
}

Id UnionFind::canonicalize(Id id) const
{
    LUAU_ASSERT(size_t(id) < parents.size());

>>>>>>> 7dd10b16
    // An e-class id 𝑎 is canonical iff find(𝑎) = 𝑎.
    while (id != parents[size_t(id)])
        id = parents[size_t(id)];

    return id;
}

} // namespace Luau::EqSat<|MERGE_RESOLUTION|>--- conflicted
+++ resolved
@@ -11,10 +11,6 @@
     Id id{parents.size()};
     parents.push_back(id);
     ranks.push_back(0);
-<<<<<<< HEAD
-=======
-
->>>>>>> 7dd10b16
     return id;
 }
 
@@ -36,11 +32,6 @@
         parents[size_t(id)] = set;
         id = parent;
     }
-<<<<<<< HEAD
-    
-=======
-
->>>>>>> 7dd10b16
     return set;
 }
 
@@ -54,10 +45,8 @@
     // Ensure that the rank of set A is greater than the rank of set B
     if (ranks[size_t(aSet)] < ranks[size_t(bSet)])
         std::swap(aSet, bSet);
-<<<<<<< HEAD
 
     parents[size_t(bSet)] = aSet;
-    
     if (ranks[size_t(aSet)] == ranks[size_t(bSet)])
         ranks[size_t(aSet)]++;
 }
@@ -66,19 +55,6 @@
 {
     LUAU_ASSERT(size_t(id) < parents.size());
 
-=======
-
-    parents[size_t(bSet)] = aSet;
-
-    if (ranks[size_t(aSet)] == ranks[size_t(bSet)])
-        ranks[size_t(aSet)]++;
-}
-
-Id UnionFind::canonicalize(Id id) const
-{
-    LUAU_ASSERT(size_t(id) < parents.size());
-
->>>>>>> 7dd10b16
     // An e-class id 𝑎 is canonical iff find(𝑎) = 𝑎.
     while (id != parents[size_t(id)])
         id = parents[size_t(id)];
