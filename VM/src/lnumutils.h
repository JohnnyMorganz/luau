--- conflicted
+++ resolved
@@ -34,10 +34,6 @@
 }
 
 LUAU_FASTMATH_BEGIN
-<<<<<<< HEAD
-// TODO: LUAU_DISPATCH_SSE41 would be nice here, but clang-14 doesn't support it correctly on inline functions...
-=======
->>>>>>> e3fdab30
 inline double luai_nummod(double a, double b)
 {
     return a - floor(a / b) * b;
