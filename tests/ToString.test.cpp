--- conflicted
+++ resolved
@@ -650,8 +650,6 @@
     CHECK_EQ("test<a>(first: a, second: string, ...: number): a", toStringNamedFunction("test", *ftv, opts));
 }
 
-<<<<<<< HEAD
-=======
 TEST_CASE_FIXTURE(Fixture, "pick_distinct_names_for_mixed_explicit_and_implicit_generics")
 {
     ScopedFastFlag sff[] = {
@@ -665,7 +663,6 @@
     CHECK("<a, b>(a, b) -> ()" == toString(requireType("foo")));
 }
 
->>>>>>> 7e9e6974
 TEST_CASE_FIXTURE(Fixture, "toStringNamedFunction_include_self_param")
 {
     ScopedFastFlag flag{"LuauDocFuncParameters", true};
@@ -701,8 +698,4 @@
     CHECK_EQ("foo:method<a>(arg: string): ()", toStringNamedFunction("foo:method", *ftv, opts));
 }
 
-<<<<<<< HEAD
-
-=======
->>>>>>> 7e9e6974
 TEST_SUITE_END();